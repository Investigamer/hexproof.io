--- conflicted
+++ resolved
@@ -17,17 +17,10 @@
 include = "api"
 
 [tool.poetry.dependencies]
-<<<<<<< HEAD
-python = ">=3.8.0,<3.13.0"
-requests = "^2.32.0"
-gunicorn = "^22.0.0"
-bs4 = "^0.0.1"
-=======
 python = ">=3.10.0,<3.13.0"
 requests = "^2.31.0"
 gunicorn = "^21.2.0"
 bs4 = "^0.0.2"
->>>>>>> 4578c54d
 ratelimit = "^2.2.1"
 pyyaml = "^6.0.1"
 backoff = "^2.2.1"
